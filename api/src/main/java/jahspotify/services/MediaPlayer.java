package jahspotify.services;

import jahspotify.JahSpotify;
import jahspotify.PlaybackListener;
import jahspotify.impl.JahSpotifyImpl;
import jahspotify.media.Link;
import jahspotify.media.Track;

import java.util.ArrayList;
import java.util.List;
import java.util.Queue;

import javax.sound.sampled.AudioFormat;
import javax.sound.sampled.AudioSystem;
import javax.sound.sampled.FloatControl;
import javax.sound.sampled.SourceDataLine;

/**
 * Class which plays the music from libspotify.
 * 
 * @author Niels
 */
public class MediaPlayer implements PlaybackListener {
	private transient final JahSpotify spotify = JahSpotifyImpl.getInstance();
	private static final int MAX_HISTORY = 50;

	private List<MediaStreamer> streamers = new ArrayList<MediaStreamer>();
	private List<Queue<Link>> queues = new ArrayList<Queue<Link>>();
	private List<Track> history = new ArrayList<Track>();
	private int rate = 0, channels = 0;
	private int positionOffset = 0;
	private SourceDataLine audio;
	private Track currentTrack;
	private boolean playing = false;
	private int volume = 100;

	private static MediaPlayer instance;

	public static synchronized MediaPlayer getInstance() {
		if (instance == null)
			instance = new MediaPlayer();
		return instance;
	}

	/**
	 * Reset counters.
	 */
	public void changeSong() {
		close();
		audio = null;
		positionOffset = 0;
	}

	/**
	 * Queue a track.
	 *
	 * @param track
	 */
	public void play() {
		start();
	}

	/**
	 * Start playing if nothing is playing.
	 */
	private void start() {
		if (currentTrack == null)
			next();
	}

	/**
	 * Go to the next track.
	 */
	public void endOfTrack() {
		currentTrack = null;
		next();
	}

	/**
	 * Try to play the next track.
	 *
	 * @return
	 */
	private boolean next() {
		changeSong();
		Track track = getNextTrack(true);
		if (track == null)
			return false;

		currentTrack = track;
		history.add(0, currentTrack);
		trimHistory();
		playNow(track);
		return true;
	}

	/**
	 * Immediately start playing a song.
	 *
	 * @param track
	 * @return
	 */
	public void playNow(Track track) {
		changeSong();
		spotify.play(track.getId());
		currentTrack = track;
	}

	/**
	 * Pause the player if the play token was lost.
	 */
	@Override
	public void playTokenLost() {
		if (isPlaying())
			pause();
	}

	/**
	 * Toggle playing state.
	 */
	public void pause() {
		if (!playing && currentTrack == null) {
			next();
			return;
		}
		if (playing) {
			spotify.pause();
			if (audio != null && audio.isOpen()) {
  				audio.stop();
			}
		} else {
			spotify.resume();
			if (audio != null) {
				audio.start();
			}
		}
		playing = !playing;
	}

	public void pause(boolean play) {
		if (play == playing)
			return;
		pause();
	}

	public void skip() {
		endOfTrack();
	}

	public void prev() {
		// Prev replays the current song if it is pressed within the first 5
		// seconds.
		if (getPosition() > 5) {
			seek(0);
			return;
		}

		if (!history.isEmpty())
			playNow(history.remove(0));
	}

	public void seek(int position) {
		if (currentTrack != null) {
			audio.flush();
			spotify.seek(position);
			seekCallback(position);
		}
	}

	public void seekCallback(int position) {
		positionOffset = position
				- ((int) audio.getMicrosecondPosition() / 1000);
	}

	/**
	 * Called from libspotify.
	 * 
	 * @param buffer
	 * @return
	 */
	@Override
	public int addToBuffer(byte[] buffer) {
		if (audio == null || buffer == null)
			return 0;
		int available = audio.available();
		if (available == 0)
			return 0;
		int bufferSize = buffer.length;
		int toWrite = Math.min(available, bufferSize);
		int written = audio.write(buffer, 0, toWrite);

		try {
			for (MediaStreamer streamer : new ArrayList<MediaStreamer>(
					streamers)) {
				try {
					streamer.addToBuffer(buffer, written);
				} catch (Throwable t) {
					// Remove failing streamer.
					streamers.remove(streamer);
				}
			}
		} catch (Exception e) {
			e.printStackTrace();
		}

		return written / 4;
	}

	/**
	 * Called from libspotify.
	 * 
	 * @param rate
	 * @param channels
	 */
	@Override
	public void setAudioFormat(int rate, int channels) {
		if (audio != null && rate == this.rate && channels == this.channels)
			return;

<<<<<<< HEAD
		close();
=======
		if (audio != null && audio.isOpen()) {
			audio.close();
                        positionOffset = 0;
                }
>>>>>>> f2b43407

		this.rate = rate;
		this.channels = channels;

		try {
			AudioFormat format = new AudioFormat(rate, 8 * channels, channels,
					true, false);
			format = new AudioFormat(format.getEncoding(),
					format.getSampleRate(), format.getSampleSizeInBits(),
					format.getChannels(), format.getFrameSize(),
					format.getFrameRate(), false);

			synchronized (streamers) {
				for (MediaStreamer streamer : streamers) {
					try {
						streamer.setAudioFormat(format);
					} catch (Throwable t) {
						// Remove failing streamer.
						streamers.remove(streamer);
					}
				}
			}

			audio = AudioSystem.getSourceDataLine(format);
			audio.open(format, rate * 4);
			setVolumeToAudio(volume);
			audio.start();
		} catch (Exception e) {
			e.printStackTrace();
		}
	}

	public boolean isPlaying() {
		return playing;
	}

	public Track getCurrentTrack() {
		return currentTrack;
	}

	public int getDuration() {
		if (currentTrack == null)
			return 0;
		return currentTrack.getLength();
	}

	public int getPosition() {
		if (audio == null)
			return 0;
		return positionOffset + (int) audio.getMicrosecondPosition() / 1000;
	}

	public int getVolume() {
		return volume;
	}

	public void setVolume(int volume) {
		this.volume = volume;
		setVolumeToAudio(volume);
	}

	private void setVolumeToAudio(int volume) {
		if (audio == null)
			return;
		if (audio.isControlSupported(FloatControl.Type.MASTER_GAIN)) {
			FloatControl volumeControl = (FloatControl) audio
					.getControl(FloatControl.Type.MASTER_GAIN);

			// Copied from:
			// http://www.javadocexamples.com/java_source/com/limegroup/gnutella/gui/mp3/BasicPlayer.java.html#line.615
			double minGainDB = volumeControl.getMinimum();
			double ampGainDB = Math.min(.5 * volumeControl.getMaximum(), 0)
					- volumeControl.getMinimum();
			double cste = Math.log(10.0) / 20;
			double valueDB = minGainDB
					+ (1 / cste)
					* Math.log(1 + (Math.exp(cste * ampGainDB) - 1)
							* (volume / 100f));
			volumeControl.setValue((float) valueDB);
		}
	}

	/**
	 * Trims the history to always keep at most 50 tracks.
	 */
	private void trimHistory() {
		while (history.size() > MAX_HISTORY)
			history.remove(MAX_HISTORY);
	}

	@Override
	public void trackStarted(Link link) {
		playing = true;
	}

	@Override
	public void trackEnded(Link link, boolean forcedEnd) {
		if (!forcedEnd) {
			if (audio != null && audio.isOpen()) {
				audio.drain();
			}
		}

		if (!next()) {
			pause();
			currentTrack = null;
			audio = null;
		}
	}

	@Override
	public Link nextTrackToPreload() {
		Track track = getNextTrack(false);
		if (track == null)
			return null;
		return track.getId();
	}

	/**
	 * Get the next track
	 * 
	 * @return
	 */
	public Track getNextTrack(boolean popQueue) {
		for (Queue<Link> q : queues) {
			Link next;
			if (popQueue)
				next = q.poll();
			else
				next = q.peek();

			if (next != null)
				return JahSpotifyImpl.getInstance().readTrack(next);
		}
		return null;
	}

	public void addQueue(Queue<Link> queue) {
		queues.add(queue);
	}

	public void removeQueue(Queue<Link> queue) {
		queues.remove(queue);
	}

	public void addStreamer(MediaStreamer streamer) {
		synchronized (streamers) {
			streamers.add(streamer);
			if (audio != null)
				streamer.setAudioFormat(audio.getFormat());
		}
	}

	public void removeStreamer(MediaStreamer streamer) {
		synchronized (streamers) {
			streamers.remove(streamer);
		}
	}

	public List<Track> getHistory() {
		return history;
	}
<<<<<<< HEAD

	private void close() {
		if (audio != null && audio.isOpen()) {
			audio.close();
		}

	}

}
=======
	
}

>>>>>>> f2b43407
<|MERGE_RESOLUTION|>--- conflicted
+++ resolved
@@ -217,14 +217,7 @@
 		if (audio != null && rate == this.rate && channels == this.channels)
 			return;
 
-<<<<<<< HEAD
 		close();
-=======
-		if (audio != null && audio.isOpen()) {
-			audio.close();
-                        positionOffset = 0;
-                }
->>>>>>> f2b43407
 
 		this.rate = rate;
 		this.channels = channels;
@@ -387,18 +380,13 @@
 	public List<Track> getHistory() {
 		return history;
 	}
-<<<<<<< HEAD
 
 	private void close() {
 		if (audio != null && audio.isOpen()) {
 			audio.close();
-		}
-
-	}
-
-}
-=======
-	
-}
-
->>>>>>> f2b43407
+   		positionOffset = 0;
+		}
+
+	}
+
+}